package cmd

import (
	"github.com/minus5/pitwall/deploy"
	_ "github.com/minus5/svckit/dcy/lazy"

	"github.com/spf13/cobra"
)

var deployCmd = &cobra.Command{
	Use:   "deploy <service>",
	Short: "Deploys service to a deployment",
	Long:  ``,
	Run: func(cmd *cobra.Command, args []string) {
		if len(args) > 1 {
			cmd.Usage()
			return
		}
		service := ""
		if len(args) == 1 {
			service = args[0]
		}
		deploy.Run(dep, service, path, registry, image, noGit, consul)
	},
}

func init() {
	rootCmd.AddCommand(deployCmd)

<<<<<<< HEAD
	deployCmd.Flags().StringVarP(&dep, "dep", "d", "", "deployment to deploy to")
	deployCmd.MarkFlagRequired("dep")
=======
	deployCmd.Flags().StringVarP(&dc, "dc", "d", "", "datacenter to deploy to")
	deployCmd.MarkFlagRequired("dc")

	deployCmd.Flags().StringVar(&image, "image", "", "deploy this image instead of selecting from registry")
	deployCmd.Flags().StringVar(&registry, "registry", "registry.dev.minus5.hr", "docker images registry url")
>>>>>>> 221ab2fd
}<|MERGE_RESOLUTION|>--- conflicted
+++ resolved
@@ -27,14 +27,9 @@
 func init() {
 	rootCmd.AddCommand(deployCmd)
 
-<<<<<<< HEAD
 	deployCmd.Flags().StringVarP(&dep, "dep", "d", "", "deployment to deploy to")
 	deployCmd.MarkFlagRequired("dep")
-=======
-	deployCmd.Flags().StringVarP(&dc, "dc", "d", "", "datacenter to deploy to")
-	deployCmd.MarkFlagRequired("dc")
 
 	deployCmd.Flags().StringVar(&image, "image", "", "deploy this image instead of selecting from registry")
 	deployCmd.Flags().StringVar(&registry, "registry", "registry.dev.minus5.hr", "docker images registry url")
->>>>>>> 221ab2fd
 }